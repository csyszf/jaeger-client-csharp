<<<<<<< HEAD
version: 0.0.5-{build}-{branch}
configuration: Release
=======
# CI Build number is incremental and not related to actual version number of the product
version: '{build}'

>>>>>>> e7fa5ee2
pull_requests:
  do_not_increment_build_number: true

nuget:
  account_feed: true
  project_feed: true
  disable_publish_on_pr: true
<<<<<<< HEAD
environment:
  PACKAGE_VERSION: 0.0.5
=======
>>>>>>> e7fa5ee2

cache:
- C:\ProgramData\chocolatey\bin -> appveyor.yml
- C:\ProgramData\chocolatey\lib -> appveyor.yml
- '%USERPROFILE%\.nuget\packages -> **\project.json'

environment:
  global:
    DOTNET_SKIP_FIRST_TIME_EXPERIENCE: true
    DOTNET_CLI_TELEMETRY_OPTOUT: 1

build_script:
<<<<<<< HEAD
- dotnet build .\src\LetsTrace -c %CONFIGURATION% --no-dependencies --version-suffix %LABEL%
- dotnet build .\src\LetsTrace.Jaeger -c %CONFIGURATION% --version-suffix %LABEL%
- cmd: |-
    move "%APPVEYOR_BUILD_FOLDER%\src\LetsTrace.Jaeger\bin\Release\netstandard2.0" "%APPVEYOR_BUILD_FOLDER%\src\LetsTrace.Jaeger\bin\Release\netstandard2.0unmerged"
    cd "%APPVEYOR_BUILD_FOLDER%\src\LetsTrace.Jaeger\bin\Release\netstandard2.0unmerged"
    %USERPROFILE%\.nuget\packages\ILRepack\2.0.15\tools\ILRepack.exe /parallel /internalize /out:"%APPVEYOR_BUILD_FOLDER%\src\LetsTrace.Jaeger\bin\Release\netstandard2.0\LetsTrace.Jaeger.dll" LetsTrace.Jaeger.dll Thrift.dll Jaeger.Thrift.dll
    cd %APPVEYOR_BUILD_FOLDER%
    copy "%APPVEYOR_BUILD_FOLDER%\src\LetsTrace.Jaeger\bin\Release\netstandard2.0unmerged\LetsTrace.Jaeger.pdb" "%APPVEYOR_BUILD_FOLDER%\src\LetsTrace.Jaeger\bin\Release\netstandard2.0\"
    del /s /q "%APPVEYOR_BUILD_FOLDER%\src\LetsTrace.Jaeger\bin\Release\netstandard2.0unmerged"
after_build:
- dotnet pack .\src\LetsTrace -c %CONFIGURATION% --no-build --version-suffix %LABEL% -o artifacts
- dotnet pack .\src\LetsTrace.Jaeger -c %CONFIGURATION% --no-build --version-suffix %LABEL% -o artifacts

test_script:
- dotnet test .\test\LetsTrace.Tests --configuration %CONFIGURATION%
- dotnet test .\test\LetsTrace.Jaeger.Tests --configuration %CONFIGURATION%
=======
  - ps: |
        if ($env:APPVEYOR_REPO_TAG -eq $true) {
            $VersionSuffix = ""
        }
        else {
            $VersionSuffix = "ci" + $env:APPVEYOR_BUILD_NUMBER.PadLeft(4, "0") + "-" + $env:APPVEYOR_REPO_BRANCH.Replace("/", "-")
        }
  - ps: .\build.ps1 -VersionSuffix $VersionSuffix

test: off
>>>>>>> e7fa5ee2

artifacts:
- path: artifacts\nuget\*.nupkg
  name: NuGet

deploy:
- provider: NuGet
  name: production
  api_key:
    secure: 7/RYgs4OJRGxxujyTg47Y0iWCG594qGd2Lrvo6u15MeFwV+xjfPyPTXs3nYCJ5+r
  on:
    branch: master
    appveyor_repo_tag: true

notifications:
  - provider: Email
    to:
      - jon.carl.42@gmail.com
    on_build_success: false
    on_build_failure: true
    on_build_status_changed: true<|MERGE_RESOLUTION|>--- conflicted
+++ resolved
@@ -1,11 +1,6 @@
-<<<<<<< HEAD
-version: 0.0.5-{build}-{branch}
-configuration: Release
-=======
 # CI Build number is incremental and not related to actual version number of the product
 version: '{build}'
 
->>>>>>> e7fa5ee2
 pull_requests:
   do_not_increment_build_number: true
 
@@ -13,11 +8,6 @@
   account_feed: true
   project_feed: true
   disable_publish_on_pr: true
-<<<<<<< HEAD
-environment:
-  PACKAGE_VERSION: 0.0.5
-=======
->>>>>>> e7fa5ee2
 
 cache:
 - C:\ProgramData\chocolatey\bin -> appveyor.yml
@@ -30,24 +20,6 @@
     DOTNET_CLI_TELEMETRY_OPTOUT: 1
 
 build_script:
-<<<<<<< HEAD
-- dotnet build .\src\LetsTrace -c %CONFIGURATION% --no-dependencies --version-suffix %LABEL%
-- dotnet build .\src\LetsTrace.Jaeger -c %CONFIGURATION% --version-suffix %LABEL%
-- cmd: |-
-    move "%APPVEYOR_BUILD_FOLDER%\src\LetsTrace.Jaeger\bin\Release\netstandard2.0" "%APPVEYOR_BUILD_FOLDER%\src\LetsTrace.Jaeger\bin\Release\netstandard2.0unmerged"
-    cd "%APPVEYOR_BUILD_FOLDER%\src\LetsTrace.Jaeger\bin\Release\netstandard2.0unmerged"
-    %USERPROFILE%\.nuget\packages\ILRepack\2.0.15\tools\ILRepack.exe /parallel /internalize /out:"%APPVEYOR_BUILD_FOLDER%\src\LetsTrace.Jaeger\bin\Release\netstandard2.0\LetsTrace.Jaeger.dll" LetsTrace.Jaeger.dll Thrift.dll Jaeger.Thrift.dll
-    cd %APPVEYOR_BUILD_FOLDER%
-    copy "%APPVEYOR_BUILD_FOLDER%\src\LetsTrace.Jaeger\bin\Release\netstandard2.0unmerged\LetsTrace.Jaeger.pdb" "%APPVEYOR_BUILD_FOLDER%\src\LetsTrace.Jaeger\bin\Release\netstandard2.0\"
-    del /s /q "%APPVEYOR_BUILD_FOLDER%\src\LetsTrace.Jaeger\bin\Release\netstandard2.0unmerged"
-after_build:
-- dotnet pack .\src\LetsTrace -c %CONFIGURATION% --no-build --version-suffix %LABEL% -o artifacts
-- dotnet pack .\src\LetsTrace.Jaeger -c %CONFIGURATION% --no-build --version-suffix %LABEL% -o artifacts
-
-test_script:
-- dotnet test .\test\LetsTrace.Tests --configuration %CONFIGURATION%
-- dotnet test .\test\LetsTrace.Jaeger.Tests --configuration %CONFIGURATION%
-=======
   - ps: |
         if ($env:APPVEYOR_REPO_TAG -eq $true) {
             $VersionSuffix = ""
@@ -58,7 +30,6 @@
   - ps: .\build.ps1 -VersionSuffix $VersionSuffix
 
 test: off
->>>>>>> e7fa5ee2
 
 artifacts:
 - path: artifacts\nuget\*.nupkg
